--- conflicted
+++ resolved
@@ -430,12 +430,6 @@
 			permMap := make(map[string]int)
 			if b.Conf.UseStatForPermissions {
 				for _, art := range step.Artifacts {
-<<<<<<< HEAD
-					// Check for Busybox and modify the stat command
-					stat_cmd := []string{"stat", "--format='%a'", art.Source}
-					if b.Conf.UseBusybox {
-						stat_cmd = []string{"stat", "-c", "'%a'", art.Source}
-=======
 					// Define stat command for debian and override if told to use another OS
 					statCmd := []string{"stat", "--format='%a'", art.Source}
 					switch b.Conf.OsType {
@@ -445,7 +439,6 @@
 						statCmd = []string{"stat", "-c", "'%a'", art.Source}
 					case "alpine":
 						statCmd = []string{"stat", "-c", "'%a'", art.Source}
->>>>>>> 3be3698a
 					}
 
 					execOpts := docker.CreateExecOptions{
@@ -454,11 +447,7 @@
 						AttachStdout: true,
 						AttachStderr: true,
 						Tty:          false,
-<<<<<<< HEAD
-						Cmd:          stat_cmd,
-=======
 						Cmd:          statCmd,
->>>>>>> 3be3698a
 					}
 					b.Conf.Logger.Debugf("Executing inside %s: %s", container.ID, execOpts.Cmd)
 					execObj, err := b.docker.CreateExec(execOpts)
@@ -720,13 +709,6 @@
 }
 
 func (b *Builder) createContainer(step *Step) (*docker.Container, error) {
-<<<<<<< HEAD
-	// check to see if we should run under a Busybox environment
-	shell := []string{"/bin/bash"}
-	if b.Conf.UseBusybox {
-		shell = []string{"/bin/sh"}
-	}
-=======
 	// Define shell for debian and override if another OS is specified
 	shell := []string{"/bin/bash"}
 	switch b.Conf.OsType {
@@ -738,7 +720,6 @@
 		shell = []string{"/bin/sh"}
 	}
 
->>>>>>> 3be3698a
 	config := docker.Config{
 		AttachStdout: true,
 		AttachStdin:  false,
