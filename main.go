package main

import (
	"flag"
	"fmt"
	"os"
	"path/filepath"

	"runtime"

	"github.com/cloud66/habitus/api"
	"github.com/cloud66/habitus/build"
	"github.com/cloud66/habitus/configuration"
	"github.com/getsentry/raven-go"
	"github.com/op/go-logging"
)

var prettyFormat = logging.MustStringFormatter(
	"%{color}▶ %{message} %{color:reset}",
)
var plainFormat = logging.MustStringFormatter(
	"[%{level}] - %{message}",
)

var (
	flagLevel       string
	flagShowHelp    bool
	flagShowVersion bool
	flagPrettyLog   bool
	VERSION         string = "dev"
	BUILD_DATE      string = ""
)

func init() {
	//sentry DSN setup
	raven.SetDSN("https://c5b047b41b3f4de38fc93cb3df75fd43:c94164f03aba4ded84de1fa5894e6544@sentry.io/187936")
}

const DEFAULT_DOCKER_HOST = "unix:///var/run/docker.sock"

func main() {
	args := os.Args[1:]
	defer recoverPanic()

	var log = logging.MustGetLogger("habitus")
	logging.SetFormatter(plainFormat)

	config := configuration.CreateConfig()
	flag.StringVar(&config.Buildfile, "f", "build.yml", "Build file path. Defaults to build.yml in the workdir")
	flag.StringVar(&config.Workdir, "d", "", "Work directory for this build. Defaults to the current directory")
	flag.BoolVar(&config.NoCache, "no-cache", false, "Don't use cache in build")
	flag.BoolVar(&config.SuppressOutput, "suppress", false, "Suppress build output")
	flag.BoolVar(&config.RmTmpContainers, "rm", true, "Remove intermediate containers")
	flag.BoolVar(&config.ForceRmTmpContainer, "force-rm", false, "Force remove intermediate containers")
	flag.StringVar(&config.UniqueID, "uid", "", "Unique ID for the build. Used only for multi-tenanted build environments")
	flag.StringVar(&flagLevel, "level", "debug", "Log level: debug, info, notice, warning, error and critical")
	flag.BoolVar(&flagPrettyLog, "pretty", true, "Display logs with color and formatting")

	dockerhost, ok := os.LookupEnv("DOCKER_HOST")
	if !ok {
		dockerhost = DEFAULT_DOCKER_HOST
	}

	flag.StringVar(&config.DockerHost, "host", dockerhost, "Docker host link. Uses DOCKER_HOST if missing.")
	flag.StringVar(&config.DockerCert, "certs", os.Getenv("DOCKER_CERT_PATH"), "Docker cert folder. Uses DOCKER_CERT_PATH if missing")
	flag.Var(&config.EnvVars, "env", "Environment variables to be used in the build.yml. Uses parent process environment variables if empty")
	flag.Var(&config.BuildArgs, "build", "Build arguments to be used during each Dockerfile build step.")
	flag.StringVar(&config.Network, "network", "", "Set the networking mode for the RUN instructions during build. See `networkmode` in https://docs.docker.com/engine/api/v1.25/#operation/ImageBuild for available values. If omitted, the \"default\" bridge network is used, which is the same behavior as `docker build`.")
	flag.BoolVar(&config.KeepSteps, "keep-all", false, "Overrides the keep flag for all steps. Used for debugging")
	flag.BoolVar(&config.KeepArtifacts, "keep-artifacts", false, "Keep the temporary artifacts created on the host during build. Used for debugging")
	flag.BoolVar(&config.UseTLS, "use-tls", os.Getenv("DOCKER_TLS_VERIFY") == "1", "Establish TLS connection with Docker daemon. Uses DOCKER_TLS_VERIFY if missing")
	flag.BoolVar(&config.UseStatForPermissions, "use-stat", true, "Uses the stat command inside your container to get the arfifact permissions")

	flag.BoolVar(&config.NoSquash, "no-cleanup", false, "Skip cleanup commands for this run. Used for debugging")
	flag.BoolVar(&config.FroceRmImages, "force-rmi", false, "Force remove of unwanted images")
	flag.BoolVar(&config.NoPruneRmImages, "noprune-rmi", false, "No pruning of unwanted images")
<<<<<<< HEAD
	flag.BoolVar(&config.UseBusybox, "busybox", false, "Make Habitat run compatible with busybox/Alpine")
=======
	flag.StringVar(&config.OsType, "os", "debian", "Specify the OS that the build occurs in")
>>>>>>> 3be3698a
	flag.BoolVar(&flagShowHelp, "help", false, "Display the help")
	flag.BoolVar(&flagShowVersion, "version", false, "Display version information")
	flag.IntVar(&config.ApiPort, "port", 8080, "Port to server the API")
	flag.StringVar(&config.ApiBinding, "binding", "192.168.99.1", "Network address to bind the API to. (see documentation for more info)")
	flag.BoolVar(&config.SecretService, "secrets", false, "Turn Secrets Service on or off")
	flag.BoolVar(&config.AllowAfterBuildCommands, "after-build-commands", false, "Allow to run arbitrary commands on the host after build")
	flag.StringVar(&config.SecretProviders, "sec-providers", "file,env", "All available secret providers. Comma separated")
	flag.StringVar(&config.DockerMemory, "docker-memory", "", "Memory limits to apply to Docker build operations. More: https://docs.docker.com/engine/reference/commandline/build")
	flag.StringVar(&config.DockerCPUSetCPUs, "docker-cpuset-cpus", "", "CPU binding limits to apply to Docker build operations. More: https://docs.docker.com/engine/reference/commandline/build")
	flag.IntVar(&config.DockerCPUShares, "docker-cpu-shares", 1024, "CPU share weighting to apply to Docker build operations. More: https://docs.docker.com/engine/reference/commandline/build")

	flag.BoolVar(&config.UseAuthenticatedSecretServer, "authentication-secret-server", false, "Enable basic authentication for secret server")
	flag.StringVar(&config.AuthenticatedSecretServerPassword, "password-secret-server", "admin", "The password for basic authentication.")
	flag.StringVar(&config.AuthenticatedSecretServerUser, "user-secret-server", "habitus", "The user for basic authentication.")

	config.Logger = *log
	flag.Parse()

	if flagPrettyLog {
		logging.SetFormatter(prettyFormat)
	}

	if flagShowHelp || (len(args) > 0 && args[0] == "help") {
		fmt.Println("Habitus - (c) 2016 Cloud 66 Inc.")
		flag.PrintDefaults()
		return
	}

	if flagShowVersion || (len(args) > 0 && args[0] == "version") {
		if BUILD_DATE == "" {
			fmt.Printf("Habitus - v%s (c) 2017 Cloud 66 Inc.\n", VERSION)
		} else {
			fmt.Printf("Habitus - v%s (%s) (c) 2017 Cloud 66 Inc.\n", VERSION, BUILD_DATE)
		}
		return
	}

	// The -os flag allows free form text. Validate what was specified
	if !config.ValidateOsType() {
		fmt.Println("Invalid OS name")
		return
	}

	level, err := logging.LogLevel(flagLevel)
	if err != nil {
		fmt.Println("Invalid log level value. Falling back to debug")
		level = logging.DEBUG
	}
	logging.SetLevel(level, "habitus")

	if config.Workdir == "" {
		if curr, err := os.Getwd(); err != nil {
			log.Fatal("Failed to get the current directory")
			os.Exit(1)
		} else {
			config.Workdir = curr
		}
	}

	if config.Buildfile == "build.yml" {
		config.Buildfile = filepath.Join(config.Workdir, "build.yml")
	}

	c, err := build.LoadBuildFromFile(&config)
	if err != nil {
		log.Fatalf("Failed: %s", err.Error())
	}

	if c.IsPrivileged && os.Getenv("SUDO_USER") == "" {
		log.Fatal("Some of the build steps require admin privileges (sudo). Please run with sudo\nYou might want to use --certs=$DOCKER_CERT_PATH --host=$DOCKER_HOST params to make sure all environment variables are available to the process")
		os.Exit(1)
	}

	b := build.NewBuilder(c, &config)

	if config.SecretService {
		// start the API
		secret_service := &api.Server{Builder: b}
		err = secret_service.StartServer(VERSION)
		if err != nil {
			log.Fatalf("Cannot start API server due to %s", err.Error())
			os.Exit(2)
		}
	}

	err = b.StartBuild()
	if err != nil {
		log.Errorf("Error during build %s", err.Error())
	}
}

func recoverPanic() {
	if VERSION != "dev" {
		raven.CapturePanicAndWait(func() {
			if rec := recover(); rec != nil {
				panic(rec)
			}
		}, map[string]string{
			"Version":      VERSION,
			"Platform":     runtime.GOOS,
			"Architecture": runtime.GOARCH,
			"goversion":    runtime.Version()})
	}
}<|MERGE_RESOLUTION|>--- conflicted
+++ resolved
@@ -74,11 +74,7 @@
 	flag.BoolVar(&config.NoSquash, "no-cleanup", false, "Skip cleanup commands for this run. Used for debugging")
 	flag.BoolVar(&config.FroceRmImages, "force-rmi", false, "Force remove of unwanted images")
 	flag.BoolVar(&config.NoPruneRmImages, "noprune-rmi", false, "No pruning of unwanted images")
-<<<<<<< HEAD
-	flag.BoolVar(&config.UseBusybox, "busybox", false, "Make Habitat run compatible with busybox/Alpine")
-=======
 	flag.StringVar(&config.OsType, "os", "debian", "Specify the OS that the build occurs in")
->>>>>>> 3be3698a
 	flag.BoolVar(&flagShowHelp, "help", false, "Display the help")
 	flag.BoolVar(&flagShowVersion, "version", false, "Display version information")
 	flag.IntVar(&config.ApiPort, "port", 8080, "Port to server the API")
